--- conflicted
+++ resolved
@@ -1,13 +1,9 @@
 rvm:
 - 1.9.2
 - 1.9.3
-<<<<<<< HEAD
-- 2.0.0
-=======
 - 2.0.0
 
 before_script:
   - "export DISPLAY=:99.0"
   - "sh -e /etc/init.d/xvfb start"
-  - "sudo apt-get install wkhtmltopdf"
->>>>>>> 070735dd
+  - "sudo apt-get install wkhtmltopdf"